name = "NQCModels"
uuid = "c814dc9f-a51f-4eaf-877f-82eda4edad48"
authors = ["James Gardner <james.gardner1421@gmail.com>"]
<<<<<<< HEAD
version = "0.8.30"
=======
version = "0.9.0"
>>>>>>> a8abfe22

[deps]
ASEconvert = "3da9722f-58c2-4165-81be-b4d7253e8fd2"
AtomsBase = "a963bdd2-2df7-4f54-a1ee-49d51e6be12a"
FastGaussQuadrature = "442a2c76-b920-505d-bb47-c5924d526838"
ForwardDiff = "f6369f11-7733-5829-9624-2563aa707210"
LinearAlgebra = "37e2e46d-f89d-539d-b4ee-838fcccc9c8e"
NQCBase = "78c76ebc-5665-4934-b512-82d81b5cbfb7"
Parameters = "d96e819e-fc66-5662-9728-84c9c7592b0a"
PythonCall = "6099a3de-0909-46bc-b1f4-468b9a2dfc0d"
Random = "9a3f8284-a2c9-5f02-9a11-845980a1fd5c"
RecipesBase = "3cdcf5f2-1ef4-517c-9805-6587b60abb01"
Reexport = "189a3867-3050-52da-a836-e630ba90ab69"
Requires = "ae029012-a4dd-5104-9daa-d747884805df"
StaticArrays = "90137ffa-7385-5640-81b9-e52037218182"
Statistics = "10745b16-79ce-11e8-11f9-7d13ad32a3b2"
Unitful = "1986cc42-f94f-5a68-af5c-568840ba703d"
UnitfulAtomic = "a7773ee8-282e-5fa2-be4e-bd808c38a91a"

[weakdeps]
PyCall = "438e738f-606a-5dbb-bf0a-cddfbfd45ab0"

[extensions]
AdvancedASEFunctions = "PyCall"

[compat]
FastGaussQuadrature = "0.4, 0.5, 1"
ForwardDiff = "0.10"
NQCBase = "0.1, 0.2"
Parameters = "0.12"
RecipesBase = "1"
Reexport = "1"
Requires = "1"
StaticArrays = "1"
Unitful = "1"
UnitfulAtomic = "1"
julia = "≥1.9"

[extras]
FiniteDiff = "6a86dc24-6348-571c-b903-95158fe2bd41"
JuLIP = "945c410c-986d-556a-acb1-167a618e0462"
Plots = "91a5bcdd-55d7-5caf-9e0b-520d859cae80"
PyCall = "438e738f-606a-5dbb-bf0a-cddfbfd45ab0"
PythonCall = "6099a3de-0909-46bc-b1f4-468b9a2dfc0d"
SafeTestsets = "1bc83da4-3b8d-516f-aca4-4fe02f6d838f"
Test = "8dfed614-e22c-5e08-85e1-65c5234f0b40"

[targets]
test = [
    "Plots",
    "PyCall",
    "SafeTestsets",
    "Test",
    "FiniteDiff",
    "JuLIP",
    "PythonCall",
]<|MERGE_RESOLUTION|>--- conflicted
+++ resolved
@@ -1,11 +1,7 @@
 name = "NQCModels"
 uuid = "c814dc9f-a51f-4eaf-877f-82eda4edad48"
 authors = ["James Gardner <james.gardner1421@gmail.com>"]
-<<<<<<< HEAD
-version = "0.8.30"
-=======
 version = "0.9.0"
->>>>>>> a8abfe22
 
 [deps]
 ASEconvert = "3da9722f-58c2-4165-81be-b4d7253e8fd2"
