name = "NQCModels"
uuid = "c814dc9f-a51f-4eaf-877f-82eda4edad48"
authors = ["James Gardner <james.gardner1421@gmail.com>"]
version = "0.9.1"

[deps]
AtomsBase = "a963bdd2-2df7-4f54-a1ee-49d51e6be12a"
FastGaussQuadrature = "442a2c76-b920-505d-bb47-c5924d526838"
ForwardDiff = "f6369f11-7733-5829-9624-2563aa707210"
LinearAlgebra = "37e2e46d-f89d-539d-b4ee-838fcccc9c8e"
NQCBase = "78c76ebc-5665-4934-b512-82d81b5cbfb7"
Parameters = "d96e819e-fc66-5662-9728-84c9c7592b0a"
PythonCall = "6099a3de-0909-46bc-b1f4-468b9a2dfc0d"
Random = "9a3f8284-a2c9-5f02-9a11-845980a1fd5c"
RecipesBase = "3cdcf5f2-1ef4-517c-9805-6587b60abb01"
Reexport = "189a3867-3050-52da-a836-e630ba90ab69"
Requires = "ae029012-a4dd-5104-9daa-d747884805df"
StaticArrays = "90137ffa-7385-5640-81b9-e52037218182"
Statistics = "10745b16-79ce-11e8-11f9-7d13ad32a3b2"
Unitful = "1986cc42-f94f-5a68-af5c-568840ba703d"
UnitfulAtomic = "a7773ee8-282e-5fa2-be4e-bd808c38a91a"

[weakdeps]
PyCall = "438e738f-606a-5dbb-bf0a-cddfbfd45ab0"

[extensions]
AdvancedASEFunctions = "PyCall"

[compat]
FastGaussQuadrature = "0.4, 0.5, 1"
ForwardDiff = "0.10"
NQCBase = "0.1, 0.2"
Parameters = "0.12"
RecipesBase = "1"
Reexport = "1"
Requires = "1"
StaticArrays = "1"
Unitful = "1"
UnitfulAtomic = "1"
<<<<<<< HEAD
julia = "≥1.9"
=======
julia = "1.9"
>>>>>>> bc739b2f

[extras]
FiniteDiff = "6a86dc24-6348-571c-b903-95158fe2bd41"
JuLIP = "945c410c-986d-556a-acb1-167a618e0462"
Plots = "91a5bcdd-55d7-5caf-9e0b-520d859cae80"
PyCall = "438e738f-606a-5dbb-bf0a-cddfbfd45ab0"
PythonCall = "6099a3de-0909-46bc-b1f4-468b9a2dfc0d"
SafeTestsets = "1bc83da4-3b8d-516f-aca4-4fe02f6d838f"
Test = "8dfed614-e22c-5e08-85e1-65c5234f0b40"

[targets]
test = ["Plots", "PyCall", "SafeTestsets", "Test", "FiniteDiff", "JuLIP", "PythonCall"]<|MERGE_RESOLUTION|>--- conflicted
+++ resolved
@@ -37,11 +37,8 @@
 StaticArrays = "1"
 Unitful = "1"
 UnitfulAtomic = "1"
-<<<<<<< HEAD
 julia = "≥1.9"
-=======
-julia = "1.9"
->>>>>>> bc739b2f
+
 
 [extras]
 FiniteDiff = "6a86dc24-6348-571c-b903-95158fe2bd41"
