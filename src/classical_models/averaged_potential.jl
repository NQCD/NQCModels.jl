--- conflicted
+++ resolved
@@ -13,17 +13,8 @@
     return V / length(model.models)
 end
 
-<<<<<<< HEAD
-function NQCModels.potential!(model::AveragedPotential, V::AbstractMatrix, r::AbstractMatrix)
-    V_temp = zero(eltype(r))
-    for m in model.models
-        V_temp += NQCModels.potential(m, r)
-    end
-    return V .= hcat(V_temp / length(model.models))
-=======
 function NQCModels.potential!(model::AveragedPotential, V::Matrix{<:Number}, r::AbstractMatrix)
     V .= sum(NQCModels.potential.(model.models, Ref(r))) / length(model.models)
->>>>>>> bfbc9eaf
 end
 
 function NQCModels.derivative(model::AveragedPotential, r::AbstractMatrix)
