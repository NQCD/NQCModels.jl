--- conflicted
+++ resolved
@@ -15,13 +15,8 @@
     return (norm(R[:,1] .- R[:,2]) - model.r₀)^2 / 2
 end
 
-<<<<<<< HEAD
-function NQCModels.potential!(model::DiatomicHarmonic, V::AbstractMatrix, R::AbstractMatrix)
-    return V .= hcat((norm(R[:,1] .- R[:,2]) - model.r₀)^2 / 2)
-=======
 function NQCModels.potential!(model::DiatomicHarmonic, V::Matrix{<:Number}, R::AbstractMatrix)
     V .= (norm(R[:,1] .- R[:,2]) - model.r₀)^2 / 2
->>>>>>> bfbc9eaf
 end
 
 function NQCModels.derivative!(model::DiatomicHarmonic, D::AbstractMatrix, R::AbstractMatrix) 
